--- conflicted
+++ resolved
@@ -33,16 +33,23 @@
         specifier: ^1.2.2
         version: 1.2.2(@types/react@19.1.2)(react@19.1.0)
       '@radix-ui/react-tabs':
-<<<<<<< HEAD
         specifier: ^1.1.11
         version: 1.1.11(@types/react-dom@19.1.2(@types/react@19.1.2))(@types/react@19.1.2)(react-dom@19.1.0(react@19.1.0))(react@19.1.0)
-=======
+      '@radix-ui/react-select':
+        specifier: ^2.2.2
+        version: 2.2.2(@types/react-dom@19.1.2(@types/react@19.1.2))(@types/react@19.1.2)(react-dom@19.1.0(react@19.1.0))(react@19.1.0)
+      '@radix-ui/react-separator':
+        specifier: ^1.1.4
+        version: 1.1.4(@types/react-dom@19.1.2(@types/react@19.1.2))(@types/react@19.1.2)(react-dom@19.1.0(react@19.1.0))(react@19.1.0)
+      '@radix-ui/react-slot':
+        specifier: ^1.2.0
+        version: 1.2.0(@types/react@19.1.2)(react@19.1.0)
+      '@radix-ui/react-tabs':
         specifier: ^1.1.9
         version: 1.1.9(@types/react-dom@19.1.2(@types/react@19.1.2))(@types/react@19.1.2)(react-dom@19.1.0(react@19.1.0))(react@19.1.0)
       axios:
         specifier: ^1.9.0
         version: 1.9.0
->>>>>>> e5c6360d
       class-variance-authority:
         specifier: ^0.7.1
         version: 0.7.1
@@ -2212,11 +2219,10 @@
     resolution: {integrity: sha512-PXwfBhYu0hBCPw8Dn0E+WDYb7af3dSLVWKi3HGv84IdF4TyFoC0ysxFd0Goxw7nSv4T/PzEJQxsYsEiFCKo2BA==}
     engines: {node: '>=8.6'}
 
-<<<<<<< HEAD
   min-indent@1.0.1:
     resolution: {integrity: sha512-I9jwMn07Sy/IwOj3zVkVik2JTvgpaykDZEigL6Rx6N9LbMywwUSMtxET+7lVoDLLd3O3IXwJwvuuns8UB/HeAg==}
     engines: {node: '>=4'}
-=======
+
   mime-db@1.52.0:
     resolution: {integrity: sha512-sPU4uV7dYlvtWJxwwxHD0PuihVNiE7TyAbQ5SWxDCB9mUYvOgroQOwYQQOKPJ8CIbE+1ETVlOoK1UC2nU3gYvg==}
     engines: {node: '>= 0.6'}
@@ -2224,7 +2230,6 @@
   mime-types@2.1.35:
     resolution: {integrity: sha512-ZDY+bPm5zTTF+YpCrAU9nK0UgICYPT0QtT1NZWFv4s++TNkcgVaT0g6+4R2uI4MjQjzysHB1zxuWL50hzaeXiw==}
     engines: {node: '>= 0.6'}
->>>>>>> e5c6360d
 
   minimatch@3.1.2:
     resolution: {integrity: sha512-J7p63hRiAjw1NDEww1W7i37+ByIrOWO5XQQAzZ3VOcL0PNybwpfmV/N05zFAzwQ9USyEcX6t3UO+K5aqBQOIHw==}
@@ -5081,15 +5086,11 @@
       braces: 3.0.3
       picomatch: 2.3.1
 
-<<<<<<< HEAD
-  min-indent@1.0.1: {}
-=======
   mime-db@1.52.0: {}
 
   mime-types@2.1.35:
     dependencies:
       mime-db: 1.52.0
->>>>>>> e5c6360d
 
   minimatch@3.1.2:
     dependencies:
