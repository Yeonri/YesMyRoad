--- conflicted
+++ resolved
@@ -23,21 +23,6 @@
       '@radix-ui/react-popover':
         specifier: ^1.1.13
         version: 1.1.13(@types/react-dom@19.1.2(@types/react@19.1.2))(@types/react@19.1.2)(react-dom@19.1.0(react@19.1.0))(react@19.1.0)
-<<<<<<< HEAD
-=======
-      '@radix-ui/react-select':
-        specifier: ^2.2.4
-        version: 2.2.4(@types/react-dom@19.1.2(@types/react@19.1.2))(@types/react@19.1.2)(react-dom@19.1.0(react@19.1.0))(react@19.1.0)
-      '@radix-ui/react-separator':
-        specifier: ^1.1.6
-        version: 1.1.6(@types/react-dom@19.1.2(@types/react@19.1.2))(@types/react@19.1.2)(react-dom@19.1.0(react@19.1.0))(react@19.1.0)
-      '@radix-ui/react-slot':
-        specifier: ^1.2.2
-        version: 1.2.2(@types/react@19.1.2)(react@19.1.0)
-      '@radix-ui/react-tabs':
-        specifier: ^1.1.11
-        version: 1.1.11(@types/react-dom@19.1.2(@types/react@19.1.2))(@types/react@19.1.2)(react-dom@19.1.0(react@19.1.0))(react@19.1.0)
->>>>>>> a27c598a
       '@radix-ui/react-select':
         specifier: ^2.2.4
         version: 2.2.4(@types/react-dom@19.1.2(@types/react@19.1.2))(@types/react@19.1.2)(react-dom@19.1.0(react@19.1.0))(react@19.1.0)
@@ -129,15 +114,12 @@
       eslint-config-next:
         specifier: 15.3.2
         version: 15.3.2(eslint@9.24.0(jiti@2.4.2))(typescript@5.8.3)
-<<<<<<< HEAD
-=======
       eslint-config-prettier:
         specifier: ^10.1.2
         version: 10.1.2(eslint@9.24.0(jiti@2.4.2))
       eslint-import-resolver-node:
         specifier: ^0.3.9
         version: 0.3.9
->>>>>>> a27c598a
       eslint-plugin-import:
         specifier: ^2.31.0
         version: 2.31.0(@typescript-eslint/parser@8.32.0(eslint@9.24.0(jiti@2.4.2))(typescript@5.8.3))(eslint@9.24.0(jiti@2.4.2))
@@ -146,26 +128,20 @@
         version: 0.0.0
       eslint-plugin-prettier:
         specifier: ^5.4.0
-<<<<<<< HEAD
         version: 5.4.0(eslint@9.24.0(jiti@2.4.2))(prettier@3.5.3)
-=======
         version: 5.4.0(eslint-config-prettier@10.1.2(eslint@9.24.0(jiti@2.4.2)))(eslint@9.24.0(jiti@2.4.2))(prettier@3.5.3)
->>>>>>> a27c598a
       eslint-plugin-react:
         specifier: ^7.37.5
         version: 7.37.5(eslint@9.24.0(jiti@2.4.2))
       eslint-plugin-react-hooks:
         specifier: ^5.2.0
         version: 5.2.0(eslint@9.24.0(jiti@2.4.2))
-<<<<<<< HEAD
-=======
       eslint-plugin-tailwindcss:
         specifier: ^3.18.0
         version: 3.18.0(tailwindcss@4.1.4)
       eslint-plugin-unicorn:
         specifier: ^59.0.1
         version: 59.0.1(eslint@9.24.0(jiti@2.4.2))
->>>>>>> a27c598a
       postcss:
         specifier: ^8.5.3
         version: 8.5.3
@@ -1125,54 +1101,45 @@
 
   '@typescript-eslint/eslint-plugin@8.32.0':
     resolution: {integrity: sha512-/jU9ettcntkBFmWUzzGgsClEi2ZFiikMX5eEQsmxIAWMOn4H3D4rvHssstmAHGVvrYnaMqdWWWg0b5M6IN/MTQ==}
-<<<<<<< HEAD
-=======
     engines: {node: ^18.18.0 || ^20.9.0 || >=21.1.0}
     peerDependencies:
       '@typescript-eslint/parser': ^8.0.0 || ^8.0.0-alpha.0
       eslint: ^8.57.0 || ^9.0.0
       typescript: '>=4.8.4 <5.9.0'
 
+  '@typescript-eslint/parser@8.31.0':
+    resolution: {integrity: sha512-67kYYShjBR0jNI5vsf/c3WG4u+zDnCTHTPqVMQguffaWWFs7artgwKmfwdifl+r6XyM5LYLas/dInj2T0SgJyw==}
   '@typescript-eslint/parser@8.31.1':
     resolution: {integrity: sha512-oU/OtYVydhXnumd0BobL9rkJg7wFJ9bFFPmSmB/bf/XWN85hlViji59ko6bSKBXyseT9V8l+CN1nwmlbiN0G7Q==}
->>>>>>> a27c598a
     engines: {node: ^18.18.0 || ^20.9.0 || >=21.1.0}
     peerDependencies:
       eslint: ^8.57.0 || ^9.0.0
       typescript: '>=4.8.4 <5.9.0'
 
-<<<<<<< HEAD
-  '@typescript-eslint/parser@8.31.0':
-    resolution: {integrity: sha512-67kYYShjBR0jNI5vsf/c3WG4u+zDnCTHTPqVMQguffaWWFs7artgwKmfwdifl+r6XyM5LYLas/dInj2T0SgJyw==}
-=======
   '@typescript-eslint/parser@8.32.0':
     resolution: {integrity: sha512-B2MdzyWxCE2+SqiZHAjPphft+/2x2FlO9YBx7eKE1BCb+rqBlQdhtAEhzIEdozHd55DXPmxBdpMygFJjfjjA9A==}
->>>>>>> a27c598a
     engines: {node: ^18.18.0 || ^20.9.0 || >=21.1.0}
     peerDependencies:
       eslint: ^8.57.0 || ^9.0.0
       typescript: '>=4.8.4 <5.9.0'
 
-<<<<<<< HEAD
   '@typescript-eslint/parser@8.32.0':
     resolution: {integrity: sha512-B2MdzyWxCE2+SqiZHAjPphft+/2x2FlO9YBx7eKE1BCb+rqBlQdhtAEhzIEdozHd55DXPmxBdpMygFJjfjjA9A==}
-=======
   '@typescript-eslint/scope-manager@8.31.1':
     resolution: {integrity: sha512-BMNLOElPxrtNQMIsFHE+3P0Yf1z0dJqV9zLdDxN/xLlWMlXK/ApEsVEKzpizg9oal8bAT5Sc7+ocal7AC1HCVw==}
->>>>>>> a27c598a
     engines: {node: ^18.18.0 || ^20.9.0 || >=21.1.0}
-
-<<<<<<< HEAD
-  '@typescript-eslint/scope-manager@8.31.0':
-    resolution: {integrity: sha512-knO8UyF78Nt8O/B64i7TlGXod69ko7z6vJD9uhSlm0qkAbGeRUSudcm0+K/4CrRjrpiHfBCjMWlc08Vav1xwcw==}
-    engines: {node: ^18.18.0 || ^20.9.0 || >=21.1.0}
-
-=======
->>>>>>> a27c598a
+    peerDependencies:
+      eslint: ^8.57.0 || ^9.0.0
+      typescript: '>=4.8.4 <5.9.0'
+
   '@typescript-eslint/scope-manager@8.32.0':
     resolution: {integrity: sha512-jc/4IxGNedXkmG4mx4nJTILb6TMjL66D41vyeaPWvDUmeYQzF3lKtN15WsAeTr65ce4mPxwopPSo1yUUAWw0hQ==}
     engines: {node: ^18.18.0 || ^20.9.0 || >=21.1.0}
 
+  '@typescript-eslint/scope-manager@8.32.0':
+    resolution: {integrity: sha512-jc/4IxGNedXkmG4mx4nJTILb6TMjL66D41vyeaPWvDUmeYQzF3lKtN15WsAeTr65ce4mPxwopPSo1yUUAWw0hQ==}
+    engines: {node: ^18.18.0 || ^20.9.0 || >=21.1.0}
+
   '@typescript-eslint/type-utils@8.32.0':
     resolution: {integrity: sha512-t2vouuYQKEKSLtJaa5bB4jHeha2HJczQ6E5IXPDPgIty9EqcJxpr1QHQ86YyIPwDwxvUmLfP2YADQ5ZY4qddZg==}
     engines: {node: ^18.18.0 || ^20.9.0 || >=21.1.0}
@@ -1180,14 +1147,8 @@
       eslint: ^8.57.0 || ^9.0.0
       typescript: '>=4.8.4 <5.9.0'
 
-<<<<<<< HEAD
   '@typescript-eslint/types@8.31.0':
     resolution: {integrity: sha512-Ch8oSjVyYyJxPQk8pMiP2FFGYatqXQfQIaMp+TpuuLlDachRWpUAeEu1u9B/v/8LToehUIWyiKcA/w5hUFRKuQ==}
-    engines: {node: ^18.18.0 || ^20.9.0 || >=21.1.0}
-
-  '@typescript-eslint/types@8.32.0':
-    resolution: {integrity: sha512-O5Id6tGadAZEMThM6L9HmVf5hQUXNSxLVKeGJYWNhhVseps/0LddMkp7//VDkzwJ69lPL0UmZdcZwggj9akJaA==}
-=======
   '@typescript-eslint/types@8.31.1':
     resolution: {integrity: sha512-SfepaEFUDQYRoA70DD9GtytljBePSj17qPxFHA/h3eg6lPTqGJ5mWOtbXCk1YrVU1cTJRd14nhaXWFu0l2troQ==}
     engines: {node: ^18.18.0 || ^20.9.0 || >=21.1.0}
@@ -1196,10 +1157,13 @@
     resolution: {integrity: sha512-O5Id6tGadAZEMThM6L9HmVf5hQUXNSxLVKeGJYWNhhVseps/0LddMkp7//VDkzwJ69lPL0UmZdcZwggj9akJaA==}
     engines: {node: ^18.18.0 || ^20.9.0 || >=21.1.0}
 
+  '@typescript-eslint/typescript-estree@8.31.0':
+    resolution: {integrity: sha512-xLmgn4Yl46xi6aDSZ9KkyfhhtnYI15/CvHbpOy/eR5NWhK/BK8wc709KKwhAR0m4ZKRP7h07bm4BWUYOCuRpQQ==}
   '@typescript-eslint/typescript-estree@8.31.1':
     resolution: {integrity: sha512-kaA0ueLe2v7KunYOyWYtlf/QhhZb7+qh4Yw6Ni5kgukMIG+iP773tjgBiLWIXYumWCwEq3nLW+TUywEp8uEeag==}
->>>>>>> a27c598a
     engines: {node: ^18.18.0 || ^20.9.0 || >=21.1.0}
+    peerDependencies:
+      typescript: '>=4.8.4 <5.9.0'
 
   '@typescript-eslint/typescript-estree@8.32.0':
     resolution: {integrity: sha512-pU9VD7anSCOIoBFnhTGfOzlVFQIA1XXiQpH/CezqOBaDppRwTglJzCC6fUQGpfwey4T183NKhF1/mfatYmjRqQ==}
@@ -1207,18 +1171,6 @@
     peerDependencies:
       typescript: '>=4.8.4 <5.9.0'
 
-<<<<<<< HEAD
-  '@typescript-eslint/typescript-estree@8.32.0':
-    resolution: {integrity: sha512-pU9VD7anSCOIoBFnhTGfOzlVFQIA1XXiQpH/CezqOBaDppRwTglJzCC6fUQGpfwey4T183NKhF1/mfatYmjRqQ==}
-=======
-  '@typescript-eslint/utils@8.32.0':
-    resolution: {integrity: sha512-8S9hXau6nQ/sYVtC3D6ISIDoJzS1NsCK+gluVhLN2YkBPX+/1wkwyUiDKnxRh15579WoOIyVWnoyIf3yGI9REw==}
->>>>>>> a27c598a
-    engines: {node: ^18.18.0 || ^20.9.0 || >=21.1.0}
-    peerDependencies:
-      typescript: '>=4.8.4 <5.9.0'
-
-<<<<<<< HEAD
   '@typescript-eslint/utils@8.32.0':
     resolution: {integrity: sha512-8S9hXau6nQ/sYVtC3D6ISIDoJzS1NsCK+gluVhLN2YkBPX+/1wkwyUiDKnxRh15579WoOIyVWnoyIf3yGI9REw==}
     engines: {node: ^18.18.0 || ^20.9.0 || >=21.1.0}
@@ -1228,14 +1180,12 @@
 
   '@typescript-eslint/visitor-keys@8.31.0':
     resolution: {integrity: sha512-QcGHmlRHWOl93o64ZUMNewCdwKGU6WItOU52H0djgNmn1EOrhVudrDzXz4OycCRSCPwFCDrE2iIt5vmuUdHxuQ==}
-=======
   '@typescript-eslint/visitor-keys@8.31.1':
     resolution: {integrity: sha512-I+/rgqOVBn6f0o7NDTmAPWWC6NuqhV174lfYvAm9fUaWeiefLdux9/YI3/nLugEn9L8fcSi0XmpKi/r5u0nmpw==}
     engines: {node: ^18.18.0 || ^20.9.0 || >=21.1.0}
 
   '@typescript-eslint/visitor-keys@8.32.0':
     resolution: {integrity: sha512-1rYQTCLFFzOI5Nl0c8LUpJT8HxpwVRn9E4CkMsYfuN6ctmQqExjSTzzSk0Tz2apmXy7WU6/6fyaZVVA/thPN+w==}
->>>>>>> a27c598a
     engines: {node: ^18.18.0 || ^20.9.0 || >=21.1.0}
 
   '@typescript-eslint/visitor-keys@8.32.0':
@@ -3795,17 +3745,14 @@
     dependencies:
       '@types/geojson': 7946.0.16
 
-<<<<<<< HEAD
   '@typescript-eslint/eslint-plugin@8.32.0(@typescript-eslint/parser@8.31.0(eslint@9.24.0(jiti@2.4.2))(typescript@5.8.3))(eslint@9.24.0(jiti@2.4.2))(typescript@5.8.3)':
     dependencies:
       '@eslint-community/regexpp': 4.12.1
       '@typescript-eslint/parser': 8.31.0(eslint@9.24.0(jiti@2.4.2))(typescript@5.8.3)
-=======
   '@typescript-eslint/eslint-plugin@8.32.0(@typescript-eslint/parser@8.31.1(eslint@9.24.0(jiti@2.4.2))(typescript@5.8.3))(eslint@9.24.0(jiti@2.4.2))(typescript@5.8.3)':
     dependencies:
       '@eslint-community/regexpp': 4.12.1
       '@typescript-eslint/parser': 8.31.1(eslint@9.24.0(jiti@2.4.2))(typescript@5.8.3)
->>>>>>> a27c598a
       '@typescript-eslint/scope-manager': 8.32.0
       '@typescript-eslint/type-utils': 8.32.0(eslint@9.24.0(jiti@2.4.2))(typescript@5.8.3)
       '@typescript-eslint/utils': 8.32.0(eslint@9.24.0(jiti@2.4.2))(typescript@5.8.3)
@@ -3836,9 +3783,14 @@
     transitivePeerDependencies:
       - supports-color
 
-<<<<<<< HEAD
-  '@typescript-eslint/parser@8.31.0(eslint@9.24.0(jiti@2.4.2))(typescript@5.8.3)':
-=======
+  '@typescript-eslint/eslint-plugin@8.32.0(@typescript-eslint/parser@8.32.0(eslint@9.24.0(jiti@2.4.2))(typescript@5.8.3))(eslint@9.24.0(jiti@2.4.2))(typescript@5.8.3)':
+    dependencies:
+      '@eslint-community/regexpp': 4.12.1
+      '@typescript-eslint/parser': 8.32.0(eslint@9.24.0(jiti@2.4.2))(typescript@5.8.3)
+      '@typescript-eslint/scope-manager': 8.32.0
+      '@typescript-eslint/type-utils': 8.32.0(eslint@9.24.0(jiti@2.4.2))(typescript@5.8.3)
+      '@typescript-eslint/utils': 8.32.0(eslint@9.24.0(jiti@2.4.2))(typescript@5.8.3)
+      '@typescript-eslint/visitor-keys': 8.32.0
   '@typescript-eslint/parser@8.31.1(eslint@9.24.0(jiti@2.4.2))(typescript@5.8.3)':
     dependencies:
       '@typescript-eslint/scope-manager': 8.31.1
@@ -3847,12 +3799,15 @@
       '@typescript-eslint/visitor-keys': 8.31.1
       debug: 4.4.0
       eslint: 9.24.0(jiti@2.4.2)
+      graphemer: 1.4.0
+      ignore: 5.3.2
+      natural-compare: 1.4.0
+      ts-api-utils: 2.1.0(typescript@5.8.3)
       typescript: 5.8.3
     transitivePeerDependencies:
       - supports-color
 
   '@typescript-eslint/parser@8.32.0(eslint@9.24.0(jiti@2.4.2))(typescript@5.8.3)':
->>>>>>> a27c598a
     dependencies:
       '@typescript-eslint/scope-manager': 8.32.0
       '@typescript-eslint/types': 8.32.0
@@ -3864,7 +3819,6 @@
     transitivePeerDependencies:
       - supports-color
 
-<<<<<<< HEAD
   '@typescript-eslint/parser@8.32.0(eslint@9.24.0(jiti@2.4.2))(typescript@5.8.3)':
     dependencies:
       '@typescript-eslint/scope-manager': 8.32.0
@@ -3876,11 +3830,7 @@
       typescript: 5.8.3
     transitivePeerDependencies:
       - supports-color
-
-  '@typescript-eslint/scope-manager@8.31.0':
-=======
   '@typescript-eslint/scope-manager@8.31.1':
->>>>>>> a27c598a
     dependencies:
       '@typescript-eslint/types': 8.31.1
       '@typescript-eslint/visitor-keys': 8.31.1
@@ -3890,6 +3840,13 @@
       '@typescript-eslint/types': 8.32.0
       '@typescript-eslint/visitor-keys': 8.32.0
 
+  '@typescript-eslint/scope-manager@8.32.0':
+    dependencies:
+      '@typescript-eslint/types': 8.32.0
+      '@typescript-eslint/visitor-keys': 8.32.0
+
+  '@typescript-eslint/type-utils@8.32.0(eslint@9.24.0(jiti@2.4.2))(typescript@5.8.3)':
+    dependencies:
   '@typescript-eslint/type-utils@8.32.0(eslint@9.24.0(jiti@2.4.2))(typescript@5.8.3)':
     dependencies:
       '@typescript-eslint/typescript-estree': 8.32.0(typescript@5.8.3)
@@ -3901,16 +3858,9 @@
     transitivePeerDependencies:
       - supports-color
 
-<<<<<<< HEAD
   '@typescript-eslint/types@8.31.0': {}
 
   '@typescript-eslint/types@8.32.0': {}
-
-  '@typescript-eslint/typescript-estree@8.31.0(typescript@5.8.3)':
-    dependencies:
-      '@typescript-eslint/types': 8.31.0
-      '@typescript-eslint/visitor-keys': 8.31.0
-=======
   '@typescript-eslint/types@8.31.1': {}
 
   '@typescript-eslint/types@8.32.0': {}
@@ -3919,7 +3869,6 @@
     dependencies:
       '@typescript-eslint/types': 8.31.1
       '@typescript-eslint/visitor-keys': 8.31.1
->>>>>>> a27c598a
       debug: 4.4.0
       fast-glob: 3.3.3
       is-glob: 4.0.3
@@ -3944,6 +3893,16 @@
     transitivePeerDependencies:
       - supports-color
 
+  '@typescript-eslint/typescript-estree@8.32.0(typescript@5.8.3)':
+    dependencies:
+      '@typescript-eslint/types': 8.32.0
+      '@typescript-eslint/visitor-keys': 8.32.0
+      debug: 4.4.0
+      fast-glob: 3.3.3
+      is-glob: 4.0.3
+      minimatch: 9.0.5
+      semver: 7.7.1
+      ts-api-utils: 2.1.0(typescript@5.8.3)
   '@typescript-eslint/utils@8.32.0(eslint@9.24.0(jiti@2.4.2))(typescript@5.8.3)':
     dependencies:
       '@eslint-community/eslint-utils': 4.7.0(eslint@9.24.0(jiti@2.4.2))
@@ -3955,15 +3914,26 @@
     transitivePeerDependencies:
       - supports-color
 
-<<<<<<< HEAD
+  '@typescript-eslint/utils@8.32.0(eslint@9.24.0(jiti@2.4.2))(typescript@5.8.3)':
+    dependencies:
+      '@eslint-community/eslint-utils': 4.7.0(eslint@9.24.0(jiti@2.4.2))
+      '@typescript-eslint/scope-manager': 8.32.0
+      '@typescript-eslint/types': 8.32.0
+      '@typescript-eslint/typescript-estree': 8.32.0(typescript@5.8.3)
+      eslint: 9.24.0(jiti@2.4.2)
+      typescript: 5.8.3
+    transitivePeerDependencies:
+      - supports-color
+
   '@typescript-eslint/visitor-keys@8.31.0':
-    dependencies:
-      '@typescript-eslint/types': 8.31.0
-=======
   '@typescript-eslint/visitor-keys@8.31.1':
     dependencies:
       '@typescript-eslint/types': 8.31.1
->>>>>>> a27c598a
+      eslint-visitor-keys: 4.2.0
+
+  '@typescript-eslint/visitor-keys@8.32.0':
+    dependencies:
+      '@typescript-eslint/types': 8.32.0
       eslint-visitor-keys: 4.2.0
 
   '@typescript-eslint/visitor-keys@8.32.0':
@@ -4445,21 +4415,18 @@
     dependencies:
       '@next/eslint-plugin-next': 15.3.2
       '@rushstack/eslint-patch': 1.11.0
-<<<<<<< HEAD
       '@typescript-eslint/eslint-plugin': 8.32.0(@typescript-eslint/parser@8.31.0(eslint@9.24.0(jiti@2.4.2))(typescript@5.8.3))(eslint@9.24.0(jiti@2.4.2))(typescript@5.8.3)
       '@typescript-eslint/parser': 8.31.0(eslint@9.24.0(jiti@2.4.2))(typescript@5.8.3)
       eslint: 9.24.0(jiti@2.4.2)
       eslint-import-resolver-node: 0.3.9
       eslint-import-resolver-typescript: 3.10.0(eslint-plugin-import@2.31.0)(eslint@9.24.0(jiti@2.4.2))
       eslint-plugin-import: 2.31.0(@typescript-eslint/parser@8.31.0(eslint@9.24.0(jiti@2.4.2))(typescript@5.8.3))(eslint-import-resolver-typescript@3.10.0)(eslint@9.24.0(jiti@2.4.2))
-=======
       '@typescript-eslint/eslint-plugin': 8.32.0(@typescript-eslint/parser@8.31.1(eslint@9.24.0(jiti@2.4.2))(typescript@5.8.3))(eslint@9.24.0(jiti@2.4.2))(typescript@5.8.3)
       '@typescript-eslint/parser': 8.31.1(eslint@9.24.0(jiti@2.4.2))(typescript@5.8.3)
       eslint: 9.24.0(jiti@2.4.2)
       eslint-import-resolver-node: 0.3.9
       eslint-import-resolver-typescript: 3.10.0(eslint-plugin-import@2.31.0)(eslint@9.24.0(jiti@2.4.2))
       eslint-plugin-import: 2.31.0(@typescript-eslint/parser@8.31.1(eslint@9.24.0(jiti@2.4.2))(typescript@5.8.3))(eslint-import-resolver-typescript@3.10.0)(eslint@9.24.0(jiti@2.4.2))
->>>>>>> a27c598a
       eslint-plugin-jsx-a11y: 6.10.2(eslint@9.24.0(jiti@2.4.2))
       eslint-plugin-react: 7.37.5(eslint@9.24.0(jiti@2.4.2))
       eslint-plugin-react-hooks: 5.2.0(eslint@9.24.0(jiti@2.4.2))
@@ -4494,15 +4461,10 @@
       unrs-resolver: 1.5.0
     optionalDependencies:
       eslint-plugin-import: 2.31.0(@typescript-eslint/parser@8.32.0(eslint@9.24.0(jiti@2.4.2))(typescript@5.8.3))(eslint@9.24.0(jiti@2.4.2))
-<<<<<<< HEAD
     transitivePeerDependencies:
       - supports-color
 
   eslint-module-utils@2.12.0(@typescript-eslint/parser@8.31.0(eslint@9.24.0(jiti@2.4.2))(typescript@5.8.3))(eslint-import-resolver-node@0.3.9)(eslint-import-resolver-typescript@3.10.0)(eslint@9.24.0(jiti@2.4.2)):
-=======
-    transitivePeerDependencies:
-      - supports-color
-
   eslint-module-utils@2.12.0(@typescript-eslint/parser@8.31.1(eslint@9.24.0(jiti@2.4.2))(typescript@5.8.3))(eslint-import-resolver-node@0.3.9)(eslint-import-resolver-typescript@3.10.0)(eslint@9.24.0(jiti@2.4.2)):
     dependencies:
       debug: 3.2.7
@@ -4515,7 +4477,17 @@
       - supports-color
 
   eslint-module-utils@2.12.0(@typescript-eslint/parser@8.32.0(eslint@9.24.0(jiti@2.4.2))(typescript@5.8.3))(eslint-import-resolver-node@0.3.9)(eslint@9.24.0(jiti@2.4.2)):
->>>>>>> a27c598a
+    dependencies:
+      debug: 3.2.7
+    optionalDependencies:
+      '@typescript-eslint/parser': 8.32.0(eslint@9.24.0(jiti@2.4.2))(typescript@5.8.3)
+      eslint: 9.24.0(jiti@2.4.2)
+      eslint-import-resolver-node: 0.3.9
+      eslint-import-resolver-typescript: 3.10.0(eslint-plugin-import@2.31.0)(eslint@9.24.0(jiti@2.4.2))
+    transitivePeerDependencies:
+      - supports-color
+
+  eslint-module-utils@2.12.0(@typescript-eslint/parser@8.32.0(eslint@9.24.0(jiti@2.4.2))(typescript@5.8.3))(eslint-import-resolver-node@0.3.9)(eslint@9.24.0(jiti@2.4.2)):
     dependencies:
       debug: 3.2.7
     optionalDependencies:
@@ -4525,6 +4497,7 @@
     transitivePeerDependencies:
       - supports-color
 
+  eslint-plugin-import@2.31.0(@typescript-eslint/parser@8.31.0(eslint@9.24.0(jiti@2.4.2))(typescript@5.8.3))(eslint-import-resolver-typescript@3.10.0)(eslint@9.24.0(jiti@2.4.2)):
   eslint-plugin-import@2.31.0(@typescript-eslint/parser@8.31.1(eslint@9.24.0(jiti@2.4.2))(typescript@5.8.3))(eslint-import-resolver-typescript@3.10.0)(eslint@9.24.0(jiti@2.4.2)):
     dependencies:
       '@rtsao/scc': 1.1.0
@@ -4536,19 +4509,7 @@
       doctrine: 2.1.0
       eslint: 9.24.0(jiti@2.4.2)
       eslint-import-resolver-node: 0.3.9
-<<<<<<< HEAD
-      eslint-import-resolver-typescript: 3.10.0(eslint-plugin-import@2.31.0)(eslint@9.24.0(jiti@2.4.2))
-    transitivePeerDependencies:
-      - supports-color
-
-  eslint-module-utils@2.12.0(@typescript-eslint/parser@8.32.0(eslint@9.24.0(jiti@2.4.2))(typescript@5.8.3))(eslint-import-resolver-node@0.3.9)(eslint@9.24.0(jiti@2.4.2)):
-    dependencies:
-      debug: 3.2.7
-    optionalDependencies:
-      '@typescript-eslint/parser': 8.32.0(eslint@9.24.0(jiti@2.4.2))(typescript@5.8.3)
-      eslint: 9.24.0(jiti@2.4.2)
-      eslint-import-resolver-node: 0.3.9
-=======
+      eslint-module-utils: 2.12.0(@typescript-eslint/parser@8.31.0(eslint@9.24.0(jiti@2.4.2))(typescript@5.8.3))(eslint-import-resolver-node@0.3.9)(eslint-import-resolver-typescript@3.10.0)(eslint@9.24.0(jiti@2.4.2))
       eslint-module-utils: 2.12.0(@typescript-eslint/parser@8.31.1(eslint@9.24.0(jiti@2.4.2))(typescript@5.8.3))(eslint-import-resolver-node@0.3.9)(eslint-import-resolver-typescript@3.10.0)(eslint@9.24.0(jiti@2.4.2))
       hasown: 2.0.2
       is-core-module: 2.16.1
@@ -4562,44 +4523,6 @@
       tsconfig-paths: 3.15.0
     optionalDependencies:
       '@typescript-eslint/parser': 8.31.1(eslint@9.24.0(jiti@2.4.2))(typescript@5.8.3)
->>>>>>> a27c598a
-    transitivePeerDependencies:
-      - eslint-import-resolver-typescript
-      - eslint-import-resolver-webpack
-      - supports-color
-
-<<<<<<< HEAD
-  eslint-plugin-import@2.31.0(@typescript-eslint/parser@8.31.0(eslint@9.24.0(jiti@2.4.2))(typescript@5.8.3))(eslint-import-resolver-typescript@3.10.0)(eslint@9.24.0(jiti@2.4.2)):
-=======
-  eslint-plugin-import@2.31.0(@typescript-eslint/parser@8.32.0(eslint@9.24.0(jiti@2.4.2))(typescript@5.8.3))(eslint@9.24.0(jiti@2.4.2)):
->>>>>>> a27c598a
-    dependencies:
-      '@rtsao/scc': 1.1.0
-      array-includes: 3.1.8
-      array.prototype.findlastindex: 1.2.6
-      array.prototype.flat: 1.3.3
-      array.prototype.flatmap: 1.3.3
-      debug: 3.2.7
-      doctrine: 2.1.0
-      eslint: 9.24.0(jiti@2.4.2)
-      eslint-import-resolver-node: 0.3.9
-<<<<<<< HEAD
-      eslint-module-utils: 2.12.0(@typescript-eslint/parser@8.31.0(eslint@9.24.0(jiti@2.4.2))(typescript@5.8.3))(eslint-import-resolver-node@0.3.9)(eslint-import-resolver-typescript@3.10.0)(eslint@9.24.0(jiti@2.4.2))
-=======
-      eslint-module-utils: 2.12.0(@typescript-eslint/parser@8.32.0(eslint@9.24.0(jiti@2.4.2))(typescript@5.8.3))(eslint-import-resolver-node@0.3.9)(eslint@9.24.0(jiti@2.4.2))
->>>>>>> a27c598a
-      hasown: 2.0.2
-      is-core-module: 2.16.1
-      is-glob: 4.0.3
-      minimatch: 3.1.2
-      object.fromentries: 2.0.8
-      object.groupby: 1.0.3
-      object.values: 1.2.1
-      semver: 6.3.1
-      string.prototype.trimend: 1.0.9
-      tsconfig-paths: 3.15.0
-    optionalDependencies:
-      '@typescript-eslint/parser': 8.32.0(eslint@9.24.0(jiti@2.4.2))(typescript@5.8.3)
     transitivePeerDependencies:
       - eslint-import-resolver-typescript
       - eslint-import-resolver-webpack
@@ -4634,6 +4557,35 @@
       - eslint-import-resolver-webpack
       - supports-color
 
+  eslint-plugin-import@2.31.0(@typescript-eslint/parser@8.32.0(eslint@9.24.0(jiti@2.4.2))(typescript@5.8.3))(eslint@9.24.0(jiti@2.4.2)):
+    dependencies:
+      '@rtsao/scc': 1.1.0
+      array-includes: 3.1.8
+      array.prototype.findlastindex: 1.2.6
+      array.prototype.flat: 1.3.3
+      array.prototype.flatmap: 1.3.3
+      debug: 3.2.7
+      doctrine: 2.1.0
+      eslint: 9.24.0(jiti@2.4.2)
+      eslint-import-resolver-node: 0.3.9
+      eslint-module-utils: 2.12.0(@typescript-eslint/parser@8.32.0(eslint@9.24.0(jiti@2.4.2))(typescript@5.8.3))(eslint-import-resolver-node@0.3.9)(eslint@9.24.0(jiti@2.4.2))
+      hasown: 2.0.2
+      is-core-module: 2.16.1
+      is-glob: 4.0.3
+      minimatch: 3.1.2
+      object.fromentries: 2.0.8
+      object.groupby: 1.0.3
+      object.values: 1.2.1
+      semver: 6.3.1
+      string.prototype.trimend: 1.0.9
+      tsconfig-paths: 3.15.0
+    optionalDependencies:
+      '@typescript-eslint/parser': 8.32.0(eslint@9.24.0(jiti@2.4.2))(typescript@5.8.3)
+    transitivePeerDependencies:
+      - eslint-import-resolver-typescript
+      - eslint-import-resolver-webpack
+      - supports-color
+
   eslint-plugin-jsx-a11y@6.10.2(eslint@9.24.0(jiti@2.4.2)):
     dependencies:
       aria-query: 5.3.2
@@ -4655,21 +4607,15 @@
 
   eslint-plugin-next@0.0.0: {}
 
-<<<<<<< HEAD
   eslint-plugin-prettier@5.4.0(eslint@9.24.0(jiti@2.4.2))(prettier@3.5.3):
-=======
   eslint-plugin-prettier@5.4.0(eslint-config-prettier@10.1.2(eslint@9.24.0(jiti@2.4.2)))(eslint@9.24.0(jiti@2.4.2))(prettier@3.5.3):
->>>>>>> a27c598a
     dependencies:
       eslint: 9.24.0(jiti@2.4.2)
       prettier: 3.5.3
       prettier-linter-helpers: 1.0.0
       synckit: 0.11.4
-<<<<<<< HEAD
-=======
     optionalDependencies:
       eslint-config-prettier: 10.1.2(eslint@9.24.0(jiti@2.4.2))
->>>>>>> a27c598a
 
   eslint-plugin-react-hooks@5.2.0(eslint@9.24.0(jiti@2.4.2)):
     dependencies:
