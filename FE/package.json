{
  "name": "fe",
  "version": "0.1.0",
  "private": true,
  "scripts": {
    "dev": "next dev --turbopack",
    "build": "next build",
    "start": "next start",
    "lint": "next lint",
    "format": "prettier --write ./src/**/*.{js,jsx,ts,tsx,json}"
  },
  "dependencies": {
    "@mapbox/mapbox-gl-language": "^1.0.1",
<<<<<<< HEAD
    "@radix-ui/react-accordion": "^1.2.10",
    "@radix-ui/react-dialog": "^1.1.13",
    "@radix-ui/react-dropdown-menu": "^2.1.14",
    "@radix-ui/react-popover": "^1.1.13",
    "@radix-ui/react-select": "^2.2.4",
    "@radix-ui/react-separator": "^1.1.6",
    "@radix-ui/react-slot": "^1.2.2",
    "@radix-ui/react-tabs": "^1.1.11",
=======
    "@radix-ui/react-accordion": "^1.2.8",
    "@radix-ui/react-dialog": "^1.1.11",
    "@radix-ui/react-dropdown-menu": "^2.1.12",
    "@radix-ui/react-popover": "^1.1.11",
    "@radix-ui/react-select": "^2.2.2",
    "@radix-ui/react-separator": "^1.1.4",
    "@radix-ui/react-slot": "^1.2.0",
    "@radix-ui/react-tabs": "^1.1.9",
    "axios": "^1.9.0",
>>>>>>> e5c6360d
    "class-variance-authority": "^0.7.1",
    "clsx": "^2.1.1",
    "cmdk": "^1.1.1",
    "echarts": "^5.6.0",
    "framer-motion": "^12.10.0",
    "lucide-react": "^0.507.0",
    "mapbox-gl": "^3.11.1",
    "next": "15.3.2",
    "react": "^19.1.0",
    "react-dom": "^19.1.0",
    "tailwind-merge": "^3.2.0",
    "uuid": "^11.1.0",
    "zustand": "^5.0.4"
  },
  "devDependencies": {
    "@eslint/eslintrc": "^3",
    "@eslint/js": "^9.26.0",
    "@tailwindcss/postcss": "^4",
    "@trivago/prettier-plugin-sort-imports": "^5.2.2",
    "@types/mapbox-gl": "^3.4.1",
    "@types/node": "^22",
    "@types/react": "^19",
    "@types/react-dom": "^19",
    "@typescript-eslint/eslint-plugin": "^8.32.0",
    "autoprefixer": "^10.4.21",
    "eslint": "^9",
    "eslint-config-next": "15.3.2",
    "eslint-config-prettier": "^10.1.2",
    "eslint-import-resolver-node": "^0.3.9",
    "eslint-plugin-import": "^2.31.0",
    "eslint-plugin-next": "^0.0.0",
    "eslint-plugin-prettier": "^5.4.0",
    "eslint-plugin-react": "^7.37.5",
    "eslint-plugin-react-hooks": "^5.2.0",
    "eslint-plugin-tailwindcss": "^3.18.0",
    "eslint-plugin-unicorn": "^59.0.1",
    "postcss": "^8.5.3",
    "prettier": "^3.5.3",
    "prettier-plugin-tailwindcss": "^0.6.11",
    "tailwindcss": "^4",
    "tailwindcss-animate": "^1.0.7",
    "tw-animate-css": "^1.2.9",
    "typescript": "^5",
    "typescript-eslint": "^8.32.0"
  }
}<|MERGE_RESOLUTION|>--- conflicted
+++ resolved
@@ -11,7 +11,6 @@
   },
   "dependencies": {
     "@mapbox/mapbox-gl-language": "^1.0.1",
-<<<<<<< HEAD
     "@radix-ui/react-accordion": "^1.2.10",
     "@radix-ui/react-dialog": "^1.1.13",
     "@radix-ui/react-dropdown-menu": "^2.1.14",
@@ -20,17 +19,7 @@
     "@radix-ui/react-separator": "^1.1.6",
     "@radix-ui/react-slot": "^1.2.2",
     "@radix-ui/react-tabs": "^1.1.11",
-=======
-    "@radix-ui/react-accordion": "^1.2.8",
-    "@radix-ui/react-dialog": "^1.1.11",
-    "@radix-ui/react-dropdown-menu": "^2.1.12",
-    "@radix-ui/react-popover": "^1.1.11",
-    "@radix-ui/react-select": "^2.2.2",
-    "@radix-ui/react-separator": "^1.1.4",
-    "@radix-ui/react-slot": "^1.2.0",
-    "@radix-ui/react-tabs": "^1.1.9",
     "axios": "^1.9.0",
->>>>>>> e5c6360d
     "class-variance-authority": "^0.7.1",
     "clsx": "^2.1.1",
     "cmdk": "^1.1.1",
