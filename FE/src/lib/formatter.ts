--- conflicted
+++ resolved
@@ -37,19 +37,9 @@
 }
 
 //   UUID로부터 표시 ID 생성하는 함수
-<<<<<<< HEAD
 export const getDisplayId = (uuid: string, damageId: number): string => {
     const validChars = '0123456789ABCDEFGHJKLMNPQRSTUVWXYZ'
     const hash = crypto.createHash('sha256').update(uuid).digest('hex')
-=======
-export const getDisplayId = (
-  uuid: string,
-  damageId: number,
-  prefix: string = 'DEF',
-): string => {
-  const validChars = '0123456789ABCDEFGHJKLMNPQRSTUVWXYZ'
-  const hash = crypto.createHash('sha256').update(uuid).digest('hex')
->>>>>>> 8d137f7f
 
   const shortCode = Array(5)
     .fill(0)
@@ -60,9 +50,5 @@
     })
     .join('')
 
-<<<<<<< HEAD
     return `DEF-${damageId}-${shortCode}`
-=======
-  return `${prefix}-${damageId}-${shortCode}`
->>>>>>> 8d137f7f
 }