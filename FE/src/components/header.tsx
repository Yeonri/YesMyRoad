--- conflicted
+++ resolved
@@ -1,14 +1,9 @@
 'use client'
 
 import { defectAPI } from '@/api/defect-api'
-<<<<<<< HEAD
-import { userAPI } from '@/api/user-api'
-// 추가: userAPI 임포트
-=======
 // API 테스트
 
 import { userAPI } from '@/api/user-api'
->>>>>>> 8802390e
 import { Button } from '@/components/ui/button'
 import {
   DropdownMenu,
@@ -23,11 +18,6 @@
 import { useUserStore } from '@/store/user-store'
 import { Bell, Menu, Search, Settings, User } from 'lucide-react'
 import { useRouter } from 'next/navigation'
-<<<<<<< HEAD
-
-// 추가: 라우터 임포트
-=======
->>>>>>> 8802390e
 
 import { MobileNav } from './mobile-nav'
 
@@ -35,32 +25,9 @@
 
 export default function Header() {
   const router = useRouter() // 라우터 훅 사용
-<<<<<<< HEAD
-=======
   const { clearSession } = useUserStore()
->>>>>>> 8802390e
 
   const handleLogout = async () => {
-<<<<<<< HEAD
-    try {
-      // API를 통한 로그아웃 요청
-      const response = await userAPI.logout()
-
-      if (response.status === 200) {
-        // 로컬 스토리지에서 인증 관련 데이터 삭제
-        localStorage.removeItem('token')
-        localStorage.removeItem('refreshToken')
-        localStorage.removeItem('userId')
-
-        console.log('로그아웃 성공')
-
-        // 로그인 페이지로 리디렉션
-        router.push('/login')
-      }
-    } catch (error) {
-      console.error('로그아웃 실패:', error)
-      alert('로그아웃 중 오류가 발생했습니다. 다시 시도해주세요.')
-=======
     const response = await userAPI.logout()
     console.log(response)
     if (response.status === 200) {
@@ -74,7 +41,6 @@
 
       // 로그인 페이지로 리디렉션
       router.push('/auth')
->>>>>>> 8802390e
     }
   }
 
