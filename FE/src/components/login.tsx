--- conflicted
+++ resolved
@@ -1,449 +1,3 @@
-<<<<<<< HEAD
-'use client'
-
-import { userAPI } from '@/api/user-api'
-import background from '@/assets/background.png'
-import { Button } from '@/components/ui/button'
-import {
-  Card,
-  CardContent,
-  CardFooter,
-  CardHeader,
-  CardTitle,
-} from '@/components/ui/card'
-import { Input } from '@/components/ui/input'
-import { Label } from '@/components/ui/label'
-import { Tabs, TabsList, TabsTrigger } from '@/components/ui/tabs'
-import { cn } from '@/lib/utils'
-import { useUserStore } from '@/store/user-store'
-import { LoginFormData, RegisterFormData } from '@/types/user'
-import * as AccordionPrimitive from '@radix-ui/react-accordion'
-import Image from 'next/image'
-import { useRouter } from 'next/navigation'
-import React, { useEffect, useRef, useState } from 'react'
-
-// Accordion 컴포넌트의 Props 타입 정의
-interface AccordionContentProps
-  extends React.ComponentPropsWithoutRef<typeof AccordionPrimitive.Content> {
-  className?: string
-  children: React.ReactNode
-}
-
-const AccordionContent: React.FC<AccordionContentProps> = ({
-  className,
-  children,
-  ...props
-}) => {
-  return (
-    <AccordionPrimitive.Content
-      data-slot="accordion-content"
-      className="data-[state=closed]:animate-accordion-up data-[state=open]:animate-accordion-down overflow-hidden text-sm transition-all duration-300"
-      {...props}
-    >
-      <div className={cn('pt-0 pb-4', className)}>{children}</div>
-    </AccordionPrimitive.Content>
-  )
-}
-
-const Login: React.FC = () => {
-  const router = useRouter()
-  // Zustand 스토어에서 필요한 상태와 액션 가져오기
-  const { login, register, isLoading, error, clearError, isAuthenticated } =
-    useUserStore()
-
-  console.log('[컴포넌트 마운트] 스토어 상태:', {
-    isLoading,
-    error,
-    isAuthenticated,
-  })
-
-  // 로그인 상태가 변경될 때 리디렉션
-  useEffect(() => {
-    console.log('[인증 상태 변경]:', isAuthenticated)
-    if (isAuthenticated) {
-      console.log('[리디렉션] 인증 성공, 메인 페이지로 이동')
-      router.push('/') // 메인 페이지로 리디렉션
-    }
-  }, [isAuthenticated, router])
-
-  // boolean 타입으로 변경된 탭 상태 (true: 로그인(account), false: 회원가입(password))
-  const [isLoginTab, setIsLoginTab] = useState<boolean>(true)
-
-  // 초기 탭 상태에 따라 아코디언 상태 설정 (항상 배열로 초기화)
-  const [accordionValues, setAccordionValues] = useState<string[]>([])
-
-  // 폼 데이터 상태 관리
-  const [formData, setFormData] = useState({
-    id: '',
-    password: '',
-    name: '',
-    region: 0, // 숫자 타입으로 설정
-  })
-
-  // 아이디 중복 확인용 플래그 변수
-  const [idAvailability, setIdAvailability] = useState<number>(-1)
-  // 초기 렌더링 감지용
-  const isInitialRender = useRef(true)
-
-  const handleCheckIdDuplication = async (
-    e: React.MouseEvent<HTMLButtonElement>,
-  ) => {
-    e.preventDefault()
-    if (formData.id.length !== 0) {
-      const response = await userAPI.checkIdDuplication(formData.id)
-      setIdAvailability(response.data.available)
-      console.log(`함수 실행: ${idAvailability}`)
-
-      // alert는 useEffect에서 처리
-    } else {
-      alert('아이디를 입력해주세요')
-    }
-  }
-
-  useEffect(() => {
-    // 초기 렌더링 시에는 알림 표시하지 않음
-    if (isInitialRender.current) {
-      isInitialRender.current = false
-      return
-    }
-
-    // idAvailability 값에 따라 알림 표시
-    if (idAvailability) {
-      alert('사용할 수 있는 아이디입니다')
-      console.log(`idAvailability: ${idAvailability}`)
-    } else {
-      alert('이미 존재하는 아이디입니다')
-      console.log(`idAvailability: ${idAvailability}`)
-    }
-  }, [idAvailability]) // idAvailability가 변경될 때마다 실행
-
-  // 디버깅용 - 폼 데이터 변화 감지
-  useEffect(() => {
-    console.log('[폼 데이터 상태]:', formData)
-  }, [formData])
-
-  // 입력 필드 변경 핸들러
-  const handleInputChange = (e: React.ChangeEvent<HTMLInputElement>) => {
-    const { id, value } = e.target
-    console.log(`[입력 필드 변경] 필드: ${id}, 값: ${value}`)
-
-    const newValue = id === 'region' ? parseInt(value) || 0 : value // region은 숫자로 변환
-    console.log(`[변환된 값] ${id}: ${newValue}, 타입: ${typeof newValue}`)
-    setFormData({ ...formData, [id]: newValue })
-  }
-
-  // 아이디 입력 필드 변경 핸들러
-  const handleIdInputChange = (e: React.ChangeEvent<HTMLInputElement>) => {
-    const { id, value } = e.target
-    console.log(`[입력 필드 변경] 필드: ${id}, 값: ${value}`)
-
-    const newValue = id === 'region' ? parseInt(value) || 0 : value // region은 숫자로 변환
-    console.log(`[변환된 값] ${id}: ${newValue}, 타입: ${typeof newValue}`)
-    setFormData({ ...formData, [id]: newValue })
-  }
-
-  // 폼 제출 핸들러
-  const handleSubmit = async (e: React.FormEvent) => {
-    e.preventDefault()
-    console.log('[폼 제출] 시작')
-    console.log('[현재 탭]:', isLoginTab ? '로그인' : '회원가입')
-    console.log('[제출 데이터]:', formData)
-
-    clearError() // 이전 오류 초기화
-    console.log('[에러 초기화 완료]')
-
-    if (isLoginTab) {
-      // 로그인 처리
-      const loginData: LoginFormData = {
-        id: formData.id,
-        password: formData.password,
-      }
-
-      console.log('[로그인 요청 데이터]:', loginData)
-      console.log('[로그인 API 호출 직전]')
-
-      try {
-        await login(loginData)
-        console.log('[로그인 API 호출 완료]')
-      } catch (err) {
-        console.error('[로그인 실패]:', err)
-      }
-    } else {
-      // 회원가입 처리
-      if (!formData.name.trim()) {
-        console.warn('[유효성 검사 실패] 이름이 비어있음')
-        alert('이름을 입력해주세요')
-        return
-      }
-
-      if (!formData.region) {
-        console.warn('[유효성 검사 실패] 지역이 선택되지 않음')
-        alert('지역을 선택해주세요')
-        return
-      }
-
-      const registerData: RegisterFormData = {
-        id: formData.id,
-        password: formData.password,
-        name: formData.name,
-        region: formData.region,
-      }
-
-      console.log('[회원가입 요청 데이터]:', registerData)
-      console.log('[회원가입 API 호출 직전]')
-
-      try {
-        await register(registerData)
-        console.log('[회원가입 API 호출 완료]')
-        alert('회원가입이 완료되었습니다. 로그인해주세요.')
-        setIsLoginTab(true) // 로그인 탭으로 전환
-        console.log('[로그인 탭으로 전환]')
-      } catch (err) {
-        console.error('[회원가입 실패]:', err)
-      }
-    }
-  }
-
-  // 탭 변경 처리
-  const handleTabChange = (value: string): void => {
-    // 문자열 값을 boolean으로 변환 (account면 true, password면 false)
-    const isLogin = value === 'account'
-    console.log(`[탭 변경] ${isLogin ? '로그인' : '회원가입'} 탭으로 전환`)
-    setIsLoginTab(isLogin)
-    setIdAvailability(-1)
-
-    // 입력 필드 초기화
-    setFormData({ id: '', password: '', name: '', region: 0 })
-    console.log('[폼 데이터 초기화 완료]')
-
-    clearError() // 탭 전환 시 오류 메시지 초기화
-    console.log('[에러 상태 초기화 완료]')
-
-    // 탭에 따라 아코디언 상태 업데이트
-    if (isLogin) {
-      setAccordionValues([]) // 로그인 탭일 경우 아코디언 접기
-      console.log('[아코디언 상태] 모두 접기')
-    } else {
-      setAccordionValues(['name-item', 'region-item']) // 회원가입 탭일 경우 모든 아코디언 확장
-      console.log('[아코디언 상태] 모두 펼치기')
-    }
-  }
-
-  // 아코디언 상태 변경 핸들러
-  const handleAccordionChange = (value: string[]) => {
-    console.log('[아코디언 상태 변경]:', value)
-    // 로그인 탭에서는 항상 빈 배열 유지
-    if (isLoginTab) {
-      setAccordionValues([])
-      console.log('[아코디언 상태 강제 변경] 로그인 탭이므로 모두 접기')
-    } else {
-      // 회원가입 탭에서는 사용자가 선택한 값으로 업데이트
-      setAccordionValues(value)
-    }
-  }
-
-  // 스토어 상태 변화 모니터링
-  useEffect(() => {
-    console.log('[스토어 상태 변화]', { isLoading, error, isAuthenticated })
-  }, [isLoading, error, isAuthenticated])
-
-  return (
-    <>
-      <header className="bg-background sticky top-0 z-50 flex h-16 items-center gap-4 border-b px-4 md:px-6">
-        <div className="hidden font-bold md:flex">YES, MY ROAD</div>
-      </header>
-      <div className="relative h-[calc(100vh-4rem)] w-full">
-        <Image
-          src={background}
-          alt="로그인 배경"
-          fill
-          style={{ objectFit: 'cover' }}
-          priority
-          className="z-0"
-        />
-        <div className="bg-white-500 absolute inset-0 z-10 flex items-center justify-center">
-          <Tabs
-            value={isLoginTab ? 'account' : 'password'}
-            onValueChange={(value: string) => handleTabChange(value)}
-            className="w-[400px]"
-          >
-            <TabsList className="grid w-full grid-cols-2">
-              <TabsTrigger value="account">로그인</TabsTrigger>
-              <TabsTrigger value="password">회원가입</TabsTrigger>
-            </TabsList>
-            <Card className="mt-4">
-              <CardHeader>
-                <CardTitle>{isLoginTab ? '로그인' : '회원가입'}</CardTitle>
-              </CardHeader>
-              <CardContent className="space-y-6">
-                {/* 오류 메시지 표시 */}
-                {error && (
-                  <div className="rounded border border-red-400 bg-red-100 px-4 py-3 text-red-700">
-                    {error}
-                  </div>
-                )}
-
-                <form onSubmit={handleSubmit}>
-                  <div className="space-y-1 pt-0 pb-4">
-                    <Label htmlFor="id">ID</Label>
-                    <div className="flex">
-                      <Input
-                        id="id"
-                        placeholder="아이디를 입력해주세요"
-                        value={formData.id}
-                        onChange={handleIdInputChange}
-                        required
-                        className={`${!isLoginTab && idAvailability === 1 ? 'border-green-500' : ''} ${!isLoginTab && idAvailability === 0 ? 'border-red-500' : ''}`}
-                      />
-                      {!isLoginTab && (
-                        <Button
-                          className="ml-5"
-                          onClick={(e) => {
-                            handleCheckIdDuplication(e)
-                            console.log(idAvailability)
-                          }}
-                        >
-                          중복 확인
-                        </Button>
-                      )}
-                    </div>
-                  </div>
-                  <div className="space-y-1 pt-0 pb-4">
-                    <Label htmlFor="password">비밀번호</Label>
-                    <Input
-                      id="password"
-                      type="password"
-                      placeholder="비밀번호를 입력해주세요"
-                      value={formData.password}
-                      onChange={handleInputChange}
-                      required
-                    />
-                  </div>
-                  {/* 이름 및 지역 필드를 위한 아코디언 */}
-                  <AccordionPrimitive.Root
-                    type="multiple"
-                    value={accordionValues}
-                    onValueChange={handleAccordionChange}
-                    className="w-full"
-                  >
-                    <AccordionPrimitive.Item value="name-item">
-                      <AccordionContent>
-                        <div className="space-y-1">
-                          <Label htmlFor="name">이름</Label>
-                          <Input
-                            id="name"
-                            type="text"
-                            placeholder="이름을 입력해주세요"
-                            value={formData.name}
-                            onChange={handleInputChange}
-                          />
-                        </div>
-                      </AccordionContent>
-                    </AccordionPrimitive.Item>
-
-                    <AccordionPrimitive.Item value="region-item">
-                      <AccordionContent>
-                        <div className="space-y-1">
-                          <Label htmlFor="region">지역</Label>
-                          <Input
-                            id="region"
-                            type="number"
-                            placeholder="지역을 선택해주세요"
-                            value={formData.region || ''}
-                            onChange={handleInputChange}
-                          />
-                        </div>
-                      </AccordionContent>
-                    </AccordionPrimitive.Item>
-                  </AccordionPrimitive.Root>
-                  <CardFooter className="px-0 pt-6">
-                    <Button
-                      type="submit"
-                      className="w-full"
-                      disabled={isLoading}
-                      onClick={async (e) => {
-                        e.preventDefault()
-                        clearError() // 에러 초기화
-
-                        try {
-                          // isLoginTab일 때만 로그인 로직 실행
-                          if (isLoginTab) {
-                            const response = await userAPI.login({
-                              id: formData.id,
-                              password: formData.password,
-                            })
-
-                            if (response.status === 200) {
-                              // 토큰 저장
-                              localStorage.setItem(
-                                'token',
-                                response.data.accessToken,
-                              )
-                              localStorage.setItem(
-                                'refreshToken',
-                                response.data.refreshToken,
-                              )
-                              localStorage.setItem(
-                                'userId',
-                                response.data.userId,
-                              )
-
-                              console.log('[인증 상태 업데이트] 로그인 성공')
-                              router.push('/') // 로그인 성공 시 리디렉션
-                            }
-                          } else {
-                            // 회원가입 로직
-                            if (!formData.name.trim()) {
-                              alert('이름을 입력해주세요')
-                              return
-                            }
-
-                            if (!formData.region) {
-                              alert('지역을 선택해주세요')
-                              return
-                            }
-
-                            const registerResponse = await userAPI.register({
-                              id: formData.id,
-                              password: formData.password,
-                              name: formData.name,
-                              region: formData.region,
-                            })
-
-                            if (registerResponse.status === 200) {
-                              alert(
-                                '회원가입이 완료되었습니다. 로그인해주세요.',
-                              )
-                              setIsLoginTab(true)
-                            }
-                          }
-                        } catch (err: any) {
-                          // 에러 처리
-                          console.error('API 호출 실패:', err)
-                          // 에러 메시지 설정 (useState로 관리한다고 가정)
-                          // setError(err.message || '로그인 중 오류가 발생했습니다');
-                        }
-                      }}
-                    >
-                      {isLoading
-                        ? '처리 중...'
-                        : isLoginTab
-                          ? '로그인'
-                          : '회원가입'}
-                    </Button>
-                  </CardFooter>
-                </form>
-              </CardContent>
-            </Card>
-          </Tabs>
-        </div>
-      </div>
-    </>
-  )
-}
-
-export default Login
-=======
 // 'use client'
 
 // import { userAPI } from '@/api/user-api'
@@ -887,5 +441,4 @@
 //   )
 // }
 
-// export default AuthForm
->>>>>>> 8802390e
+// export default AuthForm