--- conflicted
+++ resolved
@@ -76,13 +76,6 @@
         const districts = Object.keys(level1Data.district)
         setDistrictLevel2Array(districts)
 
-<<<<<<< HEAD
-        // 첫번째 district를 기본값으로 설정
-        if (districts.length > 0) {
-          setDistrictLevel2(districts[0])
-        } else {
-          setDistrictLevel2(null)
-=======
         // 이미 설정된 districtLevel2가 없거나, 새로운 districts 목록에 현재 districtLevel2가 없는 경우에만 변경
         if (!districtLevel2 || !districts.includes(districtLevel2)) {
           // 첫 번째 district를 기본값으로 설정
@@ -91,16 +84,12 @@
           } else {
             setDistrictLevel2(null)
           }
->>>>>>> c93ece3d
         }
       } else {
         setDistrictLevel2Array([])
         setDistrictLevel2(null)
       }
     }
-<<<<<<< HEAD
-  }, [districtLevel1, addressData, setLevel1, setId, setLongitude, setLatitude])
-=======
   }, [
     districtLevel1,
     addressData,
@@ -112,7 +101,6 @@
     setLatitude,
     districtLevel2,
   ])
->>>>>>> c93ece3d
 
   // 시/군/구(level2) 변경시 하위 구(level3) 목록 업데이트 및 초기 하위 구(level3) 선택
   useEffect(() => {
@@ -195,17 +183,6 @@
     setLatitude,
     setLevel3,
   ])
-<<<<<<< HEAD
-
-  //  콤보박스 선택 변경 시, 행정동코드/위도/경도 변경
-  useEffect(() => {
-    console.log('districtLevel1', districtLevel1)
-    console.log('districtLevel2', districtLevel2)
-    console.log('districtLevel3', districtLevel3)
-    logState()
-  }, [districtLevel1, districtLevel2, districtLevel3])
-=======
->>>>>>> c93ece3d
 
   return (
     <>
