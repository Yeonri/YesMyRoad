--- conflicted
+++ resolved
@@ -60,12 +60,7 @@
     updateDefectDetailList,
   } = useDefectStore()
 
-<<<<<<< HEAD
-  const [selectedTab, selectTab] = useState('map')
-  const [selectedFilter, selectFilter] = useState('timeRange')
-=======
   const [selectedTab, selectTab] = useState<string>('map')
->>>>>>> ae83f271
 
   // TanStack Query 사용하여 데이터 로드
   const {
